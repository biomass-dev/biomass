repos:
  - repo: https://github.com/pycqa/isort
    rev: 5.13.2
    hooks:
      - id: isort
        additional_dependencies: [toml]

  - repo: https://github.com/psf/black
<<<<<<< HEAD
    rev: 24.4.2
=======
    rev: 24.10.0
>>>>>>> 5bee97f0
    hooks:
      - id: black
        additional_dependencies: [toml]
        language_version: python3.12

  - repo: https://github.com/PyCQA/flake8
    rev: 7.1.1
    hooks:
      - id: flake8<|MERGE_RESOLUTION|>--- conflicted
+++ resolved
@@ -6,11 +6,7 @@
         additional_dependencies: [toml]
 
   - repo: https://github.com/psf/black
-<<<<<<< HEAD
-    rev: 24.4.2
-=======
     rev: 24.10.0
->>>>>>> 5bee97f0
     hooks:
       - id: black
         additional_dependencies: [toml]
